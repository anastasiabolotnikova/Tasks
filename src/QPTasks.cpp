// This file is part of Tasks.
//
// Tasks is free software: you can redistribute it and/or modify
// it under the terms of the GNU Lesser General Public License as published by
// the Free Software Foundation, either version 3 of the License, or
// (at your option) any later version.
//
// Tasks is distributed in the hope that it will be useful,
// but WITHOUT ANY WARRANTY; without even the implied warranty of
// MERCHANTABILITY or FITNESS FOR A PARTICULAR PURPOSE.  See the
// GNU Lesser General Public License for more details.
//
// You should have received a copy of the GNU Lesser General Public License
// along with Tasks.  If not, see <http://www.gnu.org/licenses/>.

// associated header
#include "QPTasks.h"

// includes
// std
#include <cmath>
#include <set>

// Eigen
#include <Eigen/Geometry>

// RBDyn
#include <RBDyn/MultiBody.h>
#include <RBDyn/MultiBodyConfig.h>

namespace tasks
{

namespace qp
{


/**
	*														SetPointTaskCommon
	*/


SetPointTaskCommon::SetPointTaskCommon(const std::vector<rbd::MultiBody>& mbs,
	int rI,
	HighLevelTask* hlTask,
	double weight):
	Task(weight),
	hlTask_(hlTask),
	error_(hlTask->dim()),
	dimWeight_(Eigen::VectorXd::Ones(hlTask->dim())),
	robotIndex_(rI),
	alphaDBegin_(0),
	Q_(mbs[rI].nrDof(), mbs[rI].nrDof()),
	C_(mbs[rI].nrDof()),
	preQ_(hlTask->dim(), mbs[rI].nrDof()),
	preC_(hlTask->dim())
{}


SetPointTaskCommon::SetPointTaskCommon(const std::vector<rbd::MultiBody>& mbs,
	int rI,
	HighLevelTask* hlTask,
	const Eigen::VectorXd& dimWeight, double weight):
	Task(weight),
	hlTask_(hlTask),
	error_(hlTask->dim()),
	dimWeight_(dimWeight),
	robotIndex_(rI),
	alphaDBegin_(0),
	Q_(mbs[rI].nrDof(), mbs[rI].nrDof()),
	C_(mbs[rI].nrDof()),
	preQ_(hlTask->dim(), mbs[rI].nrDof()),
	preC_(hlTask->dim())
{}


void SetPointTaskCommon::dimWeight(const Eigen::VectorXd& dim)
{
	dimWeight_ = dim;
}


void SetPointTaskCommon::updateNrVars(const std::vector<rbd::MultiBody>& /* mbs */,
	const SolverData& data)
{
	alphaDBegin_ = data.alphaDBegin(robotIndex_);
}


void SetPointTaskCommon::computeQC(Eigen::VectorXd& error)
{
	const Eigen::MatrixXd& J = hlTask_->jac();
	const Eigen::VectorXd& normalAcc = hlTask_->normalAcc();

	error.noalias() -= normalAcc;
	preC_.noalias() = dimWeight_.asDiagonal()*error;
	C_.noalias() = -J.transpose()*preC_;

	preQ_.noalias() = dimWeight_.asDiagonal()*J;
	Q_.noalias() = J.transpose()*preQ_;
}


const Eigen::MatrixXd& SetPointTaskCommon::Q() const
{
	return Q_;
}


const Eigen::VectorXd& SetPointTaskCommon::C() const
{
	return C_;
}


/**
	*														SetPointTask
	*/


SetPointTask::SetPointTask(const std::vector<rbd::MultiBody>& mbs,
	int rI,
	HighLevelTask* hlTask,
	double stiffness, double weight):
	SetPointTaskCommon(mbs, rI, hlTask, weight),
	stiffness_(stiffness),
	stiffnessSqrt_(2.*std::sqrt(stiffness))
{}


SetPointTask::SetPointTask(const std::vector<rbd::MultiBody>& mbs,
	int rI,
	HighLevelTask* hlTask,
	double stiffness, const Eigen::VectorXd& dimWeight, double weight):
	SetPointTaskCommon(mbs, rI, hlTask, dimWeight, weight),
	stiffness_(stiffness),
	stiffnessSqrt_(2.*std::sqrt(stiffness))
{}


void SetPointTask::stiffness(double stiffness)
{
	stiffness_ = stiffness;
	stiffnessSqrt_ = 2.*std::sqrt(stiffness);
}


void SetPointTask::update(const std::vector<rbd::MultiBody>& mbs,
	const std::vector<rbd::MultiBodyConfig>& mbcs,
	const SolverData& data)
{
	hlTask_->update(mbs, mbcs, data);

	const Eigen::VectorXd& err = hlTask_->eval();
	const Eigen::VectorXd& speed = hlTask_->speed();

	error_.noalias() = stiffness_*err;
	error_.noalias() -= stiffnessSqrt_*speed;
	computeQC(error_);
}


/**
	*														TrackingTask
	*/


TrackingTask::TrackingTask(const std::vector<rbd::MultiBody>& mbs,
	int rI,
	HighLevelTask* hlTask,
	double gainPos, double gainVel, double weight):
	SetPointTaskCommon(mbs, rI, hlTask, weight),
	gainPos_(gainPos),
	gainVel_(gainVel),
	errorPos_(Eigen::VectorXd::Zero(hlTask->dim())),
	errorVel_(Eigen::VectorXd::Zero(hlTask->dim())),
	refAccel_(Eigen::VectorXd::Zero(hlTask->dim()))
{}


TrackingTask::TrackingTask(const std::vector<rbd::MultiBody>& mbs,
	int rI,
	HighLevelTask* hlTask,
	double gainPos, double gainVel, const Eigen::VectorXd& dimWeight, double weight):
	SetPointTaskCommon(mbs, rI, hlTask, dimWeight, weight),
	gainPos_(gainPos),
	gainVel_(gainVel),
	errorPos_(Eigen::VectorXd::Zero(hlTask->dim())),
	errorVel_(Eigen::VectorXd::Zero(hlTask->dim())),
	refAccel_(Eigen::VectorXd::Zero(hlTask->dim()))
{}


void TrackingTask::setGains(double gainPos, double gainVel)
{
	gainPos_ = gainPos;
	gainVel_ = gainVel;
}


void TrackingTask::errorPos(const Eigen::VectorXd& errorPos)
{
	errorPos_ = errorPos;
}


void TrackingTask::errorVel(const Eigen::VectorXd& errorVel)
{
	errorVel_ = errorVel;
}


void TrackingTask::refAccel(const Eigen::VectorXd& refAccel)
{
	refAccel_ = refAccel;
}


void TrackingTask::update(const std::vector<rbd::MultiBody>& mbs,
	const std::vector<rbd::MultiBodyConfig>& mbcs,
	const SolverData& data)
{
	hlTask_->update(mbs, mbcs, data);

	error_.noalias() = gainPos_*errorPos_;
	error_.noalias() += gainVel_*errorVel_;
	error_.noalias() += refAccel_;
	computeQC(error_);
}


/**
	*														TrajectoryTask
	*/


TrajectoryTask::TrajectoryTask(const std::vector<rbd::MultiBody>& mbs,
	int rI,
	HighLevelTask* hlTask,
	double gainPos, double gainVel, double weight):
	SetPointTaskCommon(mbs, rI, hlTask, weight),
	gainPos_(gainPos),
	gainVel_(gainVel),
	refVel_(Eigen::VectorXd::Zero(hlTask->dim())),
	refAccel_(Eigen::VectorXd::Zero(hlTask->dim()))
{}


TrajectoryTask::TrajectoryTask(const std::vector<rbd::MultiBody>& mbs,
	int rI,
	HighLevelTask* hlTask,
	double gainPos, double gainVel, const Eigen::VectorXd& dimWeight, double weight):
	SetPointTaskCommon(mbs, rI, hlTask, dimWeight, weight),
	gainPos_(gainPos),
	gainVel_(gainVel),
	refVel_(Eigen::VectorXd::Zero(hlTask->dim())),
	refAccel_(Eigen::VectorXd::Zero(hlTask->dim()))
{}


void TrajectoryTask::setGains(double gainPos, double gainVel)
{
	gainPos_ = gainPos;
	gainVel_ = gainVel;
}


void TrajectoryTask::refVel(const Eigen::VectorXd& refVel)
{
	refVel_ = refVel;
}


void TrajectoryTask::refAccel(const Eigen::VectorXd& refAccel)
{
	refAccel_ = refAccel;
}


void TrajectoryTask::update(const std::vector<rbd::MultiBody>& mbs,
	const std::vector<rbd::MultiBodyConfig>& mbcs,
	const SolverData& data)
{
	hlTask_->update(mbs, mbcs, data);

	const Eigen::VectorXd& err = hlTask_->eval();
	const Eigen::VectorXd& speed = hlTask_->speed();

	error_.noalias() = gainPos_*err;
	error_.noalias() += gainVel_*(refVel_ - speed);
	error_.noalias() += refAccel_;
	computeQC(error_);
}


/**
	*														PIDTask
	*/


PIDTask::PIDTask(const std::vector<rbd::MultiBody>& mbs,
	int rI,
	HighLevelTask* hlTask,
	double P, double I, double D, double weight):
	SetPointTaskCommon(mbs, rI, hlTask, weight),
	P_(P),
	I_(I),
	D_(D),
	error_(Eigen::VectorXd::Zero(hlTask->dim())),
	errorD_(Eigen::VectorXd::Zero(hlTask->dim())),
	errorI_(Eigen::VectorXd::Zero(hlTask->dim()))
{}


PIDTask::PIDTask(const std::vector<rbd::MultiBody>& mbs,
	int rI,
	HighLevelTask* hlTask,
	double P, double I, double D,
	const Eigen::VectorXd& dimWeight, double weight):
	SetPointTaskCommon(mbs, rI, hlTask, dimWeight, weight),
	P_(P),
	I_(I),
	D_(D),
	error_(Eigen::VectorXd::Zero(hlTask->dim())),
	errorD_(Eigen::VectorXd::Zero(hlTask->dim())),
	errorI_(Eigen::VectorXd::Zero(hlTask->dim()))
{}


double PIDTask::P() const
{
	return P_;
}


void PIDTask::P(double p)
{
	P_ = p;
}


double PIDTask::I() const
{
	return I_;
}


void PIDTask::I(double i)
{
	I_ = i;
}


double PIDTask::D() const
{
	return D_;
}


void PIDTask::D(double d)
{
	D_ = d;
}


void PIDTask::error(const Eigen::VectorXd& err)
{
	error_ = err;
}


void PIDTask::errorD(const Eigen::VectorXd& errD)
{
	errorD_ = errD;
}


void PIDTask::errorI(const Eigen::VectorXd& errI)
{
	errorI_ = errI;
}


void PIDTask::update(const std::vector<rbd::MultiBody>& mbs,
	const std::vector<rbd::MultiBodyConfig>& mbcs,
	const SolverData& data)
{
	hlTask_->update(mbs, mbcs, data);

	error_.noalias() = P_*error_;
	error_.noalias() -= D_*errorD_;
	error_.noalias() -= I_*errorI_;
	computeQC(error_);
}


/**
	*														TargetObjectiveTask
	*/


TargetObjectiveTask::TargetObjectiveTask(const std::vector<rbd::MultiBody>& mbs,
	int rI, HighLevelTask* hlTask, double timeStep, double dur,
	const Eigen::VectorXd& objDot, double weight):
	Task(weight),
	hlTask_(hlTask),
	dt_(timeStep),
	objDot_(objDot),
	dimWeight_(Eigen::VectorXd::Ones(hlTask->dim())),
	robotIndex_(rI),
	alphaDBegin_(0),
	phi_(hlTask->dim()),
	psi_(hlTask->dim()),
	Q_(mbs[rI].nrDof(), mbs[rI].nrDof()),
	C_(mbs[rI].nrDof()),
	preQ_(hlTask->dim(), mbs[rI].nrDof()),
	CVecSum_(hlTask->dim()),
	preC_(hlTask->dim())
{
	duration(dur);
}


TargetObjectiveTask::TargetObjectiveTask(const std::vector<rbd::MultiBody>& mbs,
	int rI, HighLevelTask* hlTask,
	double timeStep, double dur, const Eigen::VectorXd& objDot,
	const Eigen::VectorXd& dimWeight, double weight):
	Task(weight),
	hlTask_(hlTask),
	dt_(timeStep),
	objDot_(objDot),
	dimWeight_(dimWeight),
	robotIndex_(rI),
	alphaDBegin_(0),
	phi_(hlTask->dim()),
	psi_(hlTask->dim()),
	Q_(mbs[rI].nrDof(), mbs[rI].nrDof()),
	C_(mbs[rI].nrDof()),
	preQ_(hlTask->dim(), mbs[rI].nrDof()),
	CVecSum_(hlTask->dim()),
	preC_(hlTask->dim())
{
	duration(dur);
}


double TargetObjectiveTask::duration() const
{
	return (nrIter_ - iter_)*dt_;
}


void TargetObjectiveTask::duration(double d)
{
	nrIter_ = static_cast<int>(std::round(d/dt_));
	iter_ = 0;
}


void TargetObjectiveTask::updateNrVars(const std::vector<rbd::MultiBody>& /* mbs */,
	const SolverData& data)
{
	alphaDBegin_ = data.alphaDBegin(robotIndex_);
}


void TargetObjectiveTask::update(const std::vector<rbd::MultiBody>& mbs,
	const std::vector<rbd::MultiBodyConfig>& mbcs, const SolverData& data)
{
	using namespace Eigen;

	hlTask_->update(mbs, mbcs, data);

	const MatrixXd& J = hlTask_->jac();
	const VectorXd& err = hlTask_->eval();
	const VectorXd& speed = hlTask_->speed();
	const VectorXd& normalAcc = hlTask_->normalAcc();

	// M·[phi, psi]^T = Obj

	// M =
	//  ⎡          2            2⎤
	//  ⎢(-t₀ + tf)   (-t₀ + tf) ⎥
	//  ⎢───────────  ───────────⎥
	//  ⎢     3            6     ⎥
	//  ⎢                        ⎥
	//  ⎢   t₀   tf      t₀   tf ⎥
	//  ⎢ - ── + ──    - ── + ── ⎥
	//  ⎣   2    2       2    2  ⎦

	// M^I =
	//  ⎡          6               2    ⎤
	//  ⎢ ───────────────────   ─────── ⎥
	//  ⎢   2               2   t₀ - tf ⎥
	//  ⎢ t₀  - 2⋅t₀⋅tf + tf            ⎥
	//  ⎢                               ⎥
	//  ⎢          6               4    ⎥
	//  ⎢─────────────────────  ────────⎥
	//  ⎢    2               2  -t₀ + tf⎥
	//  ⎣- t₀  + 2⋅t₀⋅tf - tf           ⎦

	// Obj = [ err - (tf - t₀)·J α, objDot - J·α ]

	double d = (nrIter_ - iter_)*dt_;
	double ds = std::pow(d, 2);

	Matrix2d MI;
	Vector2d Obj;

	MI << 6./ds, 2./(-d),
				6./(-ds), 4./d;

	for(int i = 0; i < hlTask_->dim(); ++i)
	{
		Obj << err(i) - d*speed(i),
					 objDot_(i) - speed(i);
		Vector2d pp(MI*Obj);
		phi_(i) = pp(0);
		psi_(i) = pp(1);
	}

	preQ_.noalias() = dimWeight_.asDiagonal()*J;
	Q_.noalias() = J.transpose()*preQ_;

	CVecSum_.noalias() = phi_ - normalAcc;
	preC_.noalias() = dimWeight_.asDiagonal()*CVecSum_;
	C_.noalias() = -J.transpose()*preC_;

	++iter_;
}


const Eigen::MatrixXd& TargetObjectiveTask::Q() const
{
	return Q_;
}


const Eigen::VectorXd& TargetObjectiveTask::C() const
{
	return C_;
}


/**
	*												JointsSelector
	*/


JointsSelector JointsSelector::ActiveJoints(const std::vector<rbd::MultiBody>& mbs,
	int robotIndex, HighLevelTask* hl, const std::vector<int>& activeJointsId)
{
	return JointsSelector(mbs, robotIndex, hl, activeJointsId);
}


JointsSelector JointsSelector::UnactiveJoints(const std::vector<rbd::MultiBody>& mbs,
	int robotIndex, HighLevelTask* hl, const std::vector<int>& unactiveJointsId)
{
	using namespace std::placeholders;
	const rbd::MultiBody& mb = mbs[robotIndex];

	std::vector<int> activeJointsId;
	// sort unactiveJointsId by puting them into a set
	std::set<int> unactiveJointsIdSet(unactiveJointsId.begin(),
		unactiveJointsId.end());
	// create a set with all joints id
	std::set<int> jointsIdSet;
	std::transform(mb.joints().begin(), mb.joints().end(),
		std::inserter(jointsIdSet, jointsIdSet.begin()),
		std::bind(&rbd::Joint::id, _1));

	// remove unactive joints from the set
	std::set_difference(jointsIdSet.begin(), jointsIdSet.end(),
		unactiveJointsIdSet.begin(), unactiveJointsIdSet.end(),
		std::inserter(activeJointsId, activeJointsId.begin()));

	return JointsSelector(mbs, robotIndex, hl, activeJointsId);
}


JointsSelector::JointsSelector(const std::vector<rbd::MultiBody>& mbs, int robotIndex,
	HighLevelTask* hl, const std::vector<int>& selectedJointsId):
	jac_(Eigen::MatrixXd::Zero(hl->dim(), mbs[robotIndex].nrDof())),
	selectedJoints_(),
	hl_(hl)
{
	const rbd::MultiBody& mb = mbs[robotIndex];
	selectedJoints_.reserve(selectedJointsId.size());
	for(int jId: selectedJointsId)
	{
		int index = mb.jointIndexById(jId);
		selectedJoints_.push_back({mb.jointPosInDof(index), mb.joint(index).dof()});
	}
	// sort data in posInDof order
	std::sort(selectedJoints_.begin(), selectedJoints_.end(),
		[](const SelectedData& s1, const SelectedData& s2)
			{return s1.posInDof < s2.posInDof;});
}


int JointsSelector::dim()
{
	return hl_->dim();
}


void JointsSelector::update(const std::vector<rbd::MultiBody>& mbs,
	const std::vector<rbd::MultiBodyConfig>& mbcs,
	const SolverData& data)
{
	hl_->update(mbs, mbcs, data);
	const Eigen::MatrixXd& jac = hl_->jac();
	for(SelectedData sd: selectedJoints_)
	{
		jac_.block(0, sd.posInDof, jac_.rows(), sd.dof) =
			jac.block(0, sd.posInDof, jac_.rows(), sd.dof);
	}
}


const Eigen::MatrixXd& JointsSelector::jac()
{
	return jac_;
}


const Eigen::VectorXd& JointsSelector::eval()
{
	return hl_->eval();
}


const Eigen::VectorXd& JointsSelector::speed()
{
	return hl_->speed();
}


const Eigen::VectorXd& JointsSelector::normalAcc()
{
	return hl_->normalAcc();
}


/**
	*												PostureTask
	*/


PostureTask::PostureTask(const std::vector<rbd::MultiBody>& mbs,
	int rI,
	std::vector<std::vector<double> > q,
	double stiffness, double weight):
	Task(weight),
	pt_(mbs[rI], q),
	stiffness_(stiffness),
	damping_(2.*std::sqrt(stiffness)),
	robotIndex_(rI),
	alphaDBegin_(0),
	jointDatas_(),
	Q_(mbs[rI].nrDof(), mbs[rI].nrDof()),
	C_(mbs[rI].nrDof()),
	alphaVec_(mbs[rI].nrDof())
{}


void PostureTask::stiffness(double stiffness)
{
	stiffness_ = stiffness;
	damping_ = 2.*std::sqrt(stiffness);
}

void PostureTask::gains(double stiffness)
{
	stiffness_ = stiffness;
	damping_ = 2.*std::sqrt(stiffness);
}

void PostureTask::gains(double stiffness, double damping)
{
	stiffness_ = stiffness;
	damping_ = damping;
}

void PostureTask::jointsStiffness(const std::vector<rbd::MultiBody>& mbs,
	const std::vector<JointStiffness>& jsv)
{
	jointDatas_.clear();
	jointDatas_.reserve(jsv.size());

	const rbd::MultiBody& mb = mbs[robotIndex_];
	for(const JointStiffness& js: jsv)
	{
		int jointIndex = mb.jointIndexById(js.jointId);
		jointDatas_.push_back({js.stiffness, 2.*std::sqrt(js.stiffness),
													mb.jointPosInDof(jointIndex),
													mb.joint(jointIndex).dof()});
	}
}

void PostureTask::jointsGains(const std::vector<rbd::MultiBody> &mbs,
	const std::vector<JointGains> &jgv)
{
	jointDatas_.clear();
	jointDatas_.reserve(jgv.size());

	const rbd::MultiBody& mb = mbs[robotIndex_];
	for(const JointGains& jg: jgv)
	{
		int jointIndex = mb.jointIndexById(jg.jointId);
		jointDatas_.push_back({jg.stiffness, jg.damping, mb.jointPosInDof(jointIndex),
			mb.joint(jointIndex).dof()});
	}
}

void PostureTask::updateNrVars(const std::vector<rbd::MultiBody>& /* mbs */,
	const SolverData& data)
{
	alphaDBegin_ = data.alphaDBegin(robotIndex_);
}


void PostureTask::update(const std::vector<rbd::MultiBody>& mbs,
	const std::vector<rbd::MultiBodyConfig>& mbcs,
	const SolverData& /* data */)
{
	const rbd::MultiBody& mb = mbs[robotIndex_];
	const rbd::MultiBodyConfig& mbc = mbcs[robotIndex_];

	pt_.update(mb, mbc);
	rbd::paramToVector(mbc.alpha, alphaVec_);

	Q_ = pt_.jac();
	C_.setZero();

	int deb = mb.jointPosInDof(1);
	int end = mb.nrDof() - deb;
	// joint
	C_.segment(deb, end) = -stiffness_*pt_.eval().segment(deb, end) +
		damping_*alphaVec_.segment(deb, end);

	for(const JointData& pjd: jointDatas_)
	{
		C_.segment(pjd.start, pjd.size) =
				-pjd.stiffness*pt_.eval().segment(pjd.start, pjd.size) +
				pjd.damping*alphaVec_.segment(pjd.start, pjd.size);
	}
}

const Eigen::MatrixXd& PostureTask::Q() const
{
	return Q_;
}

const Eigen::VectorXd& PostureTask::C() const
{
	return C_;
}

const Eigen::VectorXd& PostureTask::eval() const
{
	return pt_.eval();
}


/**
	*											PositionTask
	*/


PositionTask::PositionTask(const std::vector<rbd::MultiBody>& mbs, int rI,
	int bodyId, const Eigen::Vector3d& pos, const Eigen::Vector3d& bodyPoint):
	pt_(mbs[rI], bodyId, pos, bodyPoint),
	robotIndex_(rI)
{
}


int PositionTask::dim()
{
	return 3;
}


void PositionTask::update(const std::vector<rbd::MultiBody>& mbs,
	const std::vector<rbd::MultiBodyConfig>& mbcs,
	const SolverData& data)
{
	pt_.update(mbs[robotIndex_], mbcs[robotIndex_], data.normalAccB(robotIndex_));
}


const Eigen::MatrixXd& PositionTask::jac()
{
	return pt_.jac();
}


const Eigen::VectorXd& PositionTask::eval()
{
	return pt_.eval();
}


const Eigen::VectorXd& PositionTask::speed()
{
	return pt_.speed();
}


const Eigen::VectorXd& PositionTask::normalAcc()
{
	return pt_.normalAcc();
}


/**
	*																OrientationTask
	*/


OrientationTask::OrientationTask(const std::vector<rbd::MultiBody>& mbs,
	int rI, int bodyId,
	const Eigen::Quaterniond& ori):
	ot_(mbs[rI], bodyId, ori),
	robotIndex_(rI)
{}


OrientationTask::OrientationTask(const std::vector<rbd::MultiBody>& mbs,
	int rI, int bodyId,
	const Eigen::Matrix3d& ori):
	ot_(mbs[rI], bodyId, ori),
	robotIndex_(rI)
{}


int OrientationTask::dim()
{
	return 3;
}


void OrientationTask::update(const std::vector<rbd::MultiBody>& mbs,
	const std::vector<rbd::MultiBodyConfig>& mbcs,
	const SolverData& data)
{
	ot_.update(mbs[robotIndex_], mbcs[robotIndex_], data.normalAccB(robotIndex_));
}


const Eigen::MatrixXd& OrientationTask::jac()
{
	return ot_.jac();
}


const Eigen::VectorXd& OrientationTask::eval()
{
	return ot_.eval();
}


const Eigen::VectorXd& OrientationTask::speed()
{
	return ot_.speed();
}


const Eigen::VectorXd& OrientationTask::normalAcc()
{
	return ot_.normalAcc();
}


/**
	*											TransformTaskCommon
	*/


template <typename transform_task_t>
TransformTaskCommon<transform_task_t>::TransformTaskCommon(
		const std::vector<rbd::MultiBody>& mbs, int rI,
	int bodyId, const sva::PTransformd& X_0_t, const sva::PTransformd& X_b_p):
	tt_(mbs[rI], bodyId, X_0_t, X_b_p),
	robotIndex_(rI)
{
}


template <typename transform_task_t>
int TransformTaskCommon<transform_task_t>::dim()
{
	return 6;
}


template <typename transform_task_t>
const Eigen::MatrixXd& TransformTaskCommon<transform_task_t>::jac()
{
	return tt_.jac();
}


template <typename transform_task_t>
const Eigen::VectorXd& TransformTaskCommon<transform_task_t>::eval()
{
	return tt_.eval();
}


template <typename transform_task_t>
const Eigen::VectorXd& TransformTaskCommon<transform_task_t>::speed()
{
	return tt_.speed();
}


template <typename transform_task_t>
const Eigen::VectorXd& TransformTaskCommon<transform_task_t>::normalAcc()
{
	return tt_.normalAcc();
}


/**
	*											SurfaceTransformTask
	*/


SurfaceTransformTask::SurfaceTransformTask(const std::vector<rbd::MultiBody>& mbs,
	int robotIndex,
	int bodyId, const sva::PTransformd& X_0_t,
	const sva::PTransformd& X_b_p):
	TransformTaskCommon(mbs, robotIndex, bodyId, X_0_t, X_b_p)
{
}


void SurfaceTransformTask::update(const std::vector<rbd::MultiBody>& mbs,
	const std::vector<rbd::MultiBodyConfig>& mbcs,
	const SolverData& data)
{
	tt_.update(mbs[robotIndex_], mbcs[robotIndex_], data.normalAccB(robotIndex_));
}


/**
	*											TransformTask
	*/


TransformTask::TransformTask(const std::vector<rbd::MultiBody>& mbs, int robotIndex,
	int bodyId, const sva::PTransformd& X_0_t,
	const sva::PTransformd& X_b_p, const Eigen::Matrix3d& E_0_c):
	TransformTaskCommon(mbs, robotIndex, bodyId, X_0_t, X_b_p)
{
	tt_.E_0_c(E_0_c);
}


void TransformTask::E_0_c(const Eigen::Matrix3d& E_0_c)
{
	tt_.E_0_c(E_0_c);
}


const Eigen::Matrix3d& TransformTask::E_0_c() const
{
	return tt_.E_0_c();
}


void TransformTask::update(const std::vector<rbd::MultiBody>& mbs,
	const std::vector<rbd::MultiBodyConfig>& mbcs,
	const SolverData& data)
{
	tt_.update(mbs[robotIndex_], mbcs[robotIndex_], data.normalAccB(robotIndex_));
}


/**
	*																SurfaceOrientationTask
	*/


SurfaceOrientationTask::SurfaceOrientationTask(const std::vector<rbd::MultiBody>& mbs,
	int rI, int bodyId,
	const Eigen::Quaterniond& ori, const sva::PTransformd& X_b_s):
	ot_(mbs[rI], bodyId, ori, X_b_s),
	robotIndex_(rI)
{}


SurfaceOrientationTask::SurfaceOrientationTask(const std::vector<rbd::MultiBody>& mbs,
	int rI, int bodyId,
	const Eigen::Matrix3d& ori, const sva::PTransformd& X_b_s):
	ot_(mbs[rI], bodyId, ori, X_b_s),
	robotIndex_(rI)
{}


int SurfaceOrientationTask::dim()
{
	return 3;
}


void SurfaceOrientationTask::update(const std::vector<rbd::MultiBody>& mbs,
	const std::vector<rbd::MultiBodyConfig>& mbcs,
	const SolverData& data)
{
	ot_.update(mbs[robotIndex_], mbcs[robotIndex_], data.normalAccB(robotIndex_));
}


const Eigen::MatrixXd& SurfaceOrientationTask::jac()
{
	return ot_.jac();
}


const Eigen::VectorXd& SurfaceOrientationTask::eval()
{
	return ot_.eval();
}


const Eigen::VectorXd& SurfaceOrientationTask::speed()
{
	return ot_.speed();
}


const Eigen::VectorXd& SurfaceOrientationTask::normalAcc()
{
	return ot_.normalAcc();
}


/**
	*																GazeTask
	*/


GazeTask::GazeTask(const std::vector<rbd::MultiBody>& mbs,
	int robotIndex, int bodyId,
	const Eigen::Vector2d& point2d, double depthEstimate,
	const sva::PTransformd& X_b_gaze,
	const Eigen::Vector2d& point2d_ref):
	gazet_(mbs[robotIndex], bodyId, point2d, depthEstimate, X_b_gaze, point2d_ref),
	robotIndex_(robotIndex)
{}


GazeTask::GazeTask(const std::vector<rbd::MultiBody>& mbs,
	int robotIndex, int bodyId,
	const Eigen::Vector3d& point3d, const sva::PTransformd& X_b_gaze,
	const Eigen::Vector2d& point2d_ref):
	gazet_(mbs[robotIndex], bodyId, point3d, X_b_gaze, point2d_ref),
	robotIndex_(robotIndex)
{}


int GazeTask::dim()
{
	return 2;
}


void GazeTask::update(const std::vector<rbd::MultiBody>& mbs,
	const std::vector<rbd::MultiBodyConfig>& mbcs,
	const SolverData& data)
{
	gazet_.update(mbs[robotIndex_], mbcs[robotIndex_], data.normalAccB(robotIndex_));
}


const Eigen::MatrixXd& GazeTask::jac()
{
	return gazet_.jac();
}


const Eigen::VectorXd& GazeTask::eval()
{
	return gazet_.eval();
}


const Eigen::VectorXd& GazeTask::speed()
{
	return gazet_.speed();
}


const Eigen::VectorXd& GazeTask::normalAcc()
{
	return gazet_.normalAcc();
}


/**
	*													CoMTask
	*/


CoMTask::CoMTask(const std::vector<rbd::MultiBody>& mbs,
	int rI, const Eigen::Vector3d& com):
	ct_(mbs[rI], com),
	robotIndex_(rI)
{}


CoMTask::CoMTask(const std::vector<rbd::MultiBody>& mbs, int rI,
	const Eigen::Vector3d& com, std::vector<double> weight):
	ct_(mbs[rI], com, std::move(weight)),
	robotIndex_(rI)
{}


void CoMTask::updateInertialParameters(const std::vector<rbd::MultiBody>& mbs)
{
	ct_.updateInertialParameters(mbs[robotIndex_]);
}


int CoMTask::dim()
{
	return 3;
}


void CoMTask::update(const std::vector<rbd::MultiBody>& mbs,
	const std::vector<rbd::MultiBodyConfig>& mbcs,
	const SolverData& data)
{
	ct_.update(mbs[robotIndex_], mbcs[robotIndex_],
		rbd::computeCoM(mbs[robotIndex_], mbcs[robotIndex_]),
		data.normalAccB(robotIndex_));
}


const Eigen::MatrixXd& CoMTask::jac()
{
	return ct_.jac();
}


const Eigen::VectorXd& CoMTask::eval()
{
	return ct_.eval();
}


const Eigen::VectorXd& CoMTask::speed()
{
	return ct_.speed();
}


const Eigen::VectorXd& CoMTask::normalAcc()
{
	return ct_.normalAcc();
}


/**
	*													MultiCoMTask
	*/


MultiCoMTask::MultiCoMTask(const std::vector<rbd::MultiBody>& mbs,
	std::vector<int> rI, const Eigen::Vector3d& com, double stiffness,
	double weight):
	Task(weight),
	alphaDBegin_(-1),
	stiffness_(stiffness),
	stiffnessSqrt_(2.*std::sqrt(stiffness)),
	dimWeight_(Eigen::Vector3d::Ones()),
	posInQ_(rI.size()),
	mct_(mbs, std::move(rI), com),
	Q_(),
	C_(),
	CSum_(),
	preQ_()
{
	init(mbs);
}


MultiCoMTask::MultiCoMTask(const std::vector<rbd::MultiBody>& mbs,
	std::vector<int> rI, const Eigen::Vector3d& com, double stiffness,
	const Eigen::Vector3d& dimWeight, double weight):
	Task(weight),
	alphaDBegin_(-1),
	stiffness_(stiffness),
	stiffnessSqrt_(2.*std::sqrt(stiffness)),
	dimWeight_(dimWeight),
	posInQ_(rI.size()),
	mct_(mbs, std::move(rI), com),
	Q_(),
	C_(),
	CSum_(),
	preQ_()
{
	init(mbs);
}


void MultiCoMTask::updateInertialParameters(const std::vector<rbd::MultiBody>& mbs)
{
	mct_.updateInertialParameters(mbs);
}


void MultiCoMTask::stiffness(double stiffness)
{
	stiffness_ = stiffness;
	stiffnessSqrt_ = 2.*std::sqrt(stiffness);
}


void MultiCoMTask::dimWeight(const Eigen::Vector3d& dim)
{
	dimWeight_ = dim;
}


void MultiCoMTask::updateNrVars(const std::vector<rbd::MultiBody>& /* mbs */,
	const SolverData& data)
{
	auto minMaxIndex =
		std::minmax_element(mct_.robotIndexes().begin(), mct_.robotIndexes().end());
	alphaDBegin_ = data.alphaDBegin(*(minMaxIndex.first));
	int lastBegin = data.alphaDBegin(*(minMaxIndex.second));
	int lastAlphaD = data.alphaD(*(minMaxIndex.second));
	int size = lastBegin + lastAlphaD - alphaDBegin_;

	Q_.setZero(size, size);
	C_.setZero(size);

	posInQ_.clear();
	for(int r: mct_.robotIndexes())
	{
		posInQ_.push_back(data.alphaDBegin(r) - alphaDBegin_);
	}
}


void MultiCoMTask::update(const std::vector<rbd::MultiBody>& mbs,
	const std::vector<rbd::MultiBodyConfig>& mbcs,
	const SolverData& data)
{
	mct_.update(mbs, mbcs, data.normalAccB());
	CSum_ = stiffness_*mct_.eval();
	CSum_ -= stiffnessSqrt_*mct_.speed();
	CSum_ -= mct_.normalAcc();
	for(int i = 0; i < int(posInQ_.size()); ++i)
	{
		int r = mct_.robotIndexes()[i];
		int begin = posInQ_[i];
		int dof = data.alphaD(r);

		const Eigen::MatrixXd& J = mct_.jac(i);
		preQ_.block(0, 0, 3, dof).noalias() = dimWeight_.asDiagonal()*J;

		Q_.block(begin, begin, dof, dof).noalias() =
			J.transpose()*preQ_.block(0, 0, 3, dof);
		C_.segment(begin, dof).noalias() = -J.transpose()*dimWeight_.asDiagonal()*CSum_;
	}
}


const Eigen::MatrixXd& MultiCoMTask::Q() const
{
	return Q_;
}


const Eigen::VectorXd& MultiCoMTask::C() const
{
	return C_;
}


const Eigen::VectorXd& MultiCoMTask::eval() const
{
	return mct_.eval();
}


const Eigen::VectorXd& MultiCoMTask::speed() const
{
	return mct_.speed();
}


void MultiCoMTask::init(const std::vector<rbd::MultiBody>& mbs)
{
	int maxDof = 0;
	for(int r: mct_.robotIndexes())
	{
		maxDof = std::max(maxDof, mbs[r].nrDof());
	}
	preQ_.resize(3, maxDof);
}


/**
	*													MultiRobotTransformTask
	*/


MultiRobotTransformTask::MultiRobotTransformTask(
	const std::vector<rbd::MultiBody>& mbs,
	int r1Index, int r2Index, int r1BodyId, int r2BodyId,
	const sva::PTransformd& X_r1b_r1s, const sva::PTransformd& X_r2b_r2s,
	double stiffness, double weight):
	Task(weight),
	alphaDBegin_(-1),
	stiffness_(stiffness),
	stiffnessSqrt_(2.*std::sqrt(stiffness)),
	dimWeight_(Eigen::Vector6d::Ones()),
	posInQ_(2, -1),
	robotIndexes_{{r1Index, r2Index}},
	mrtt_(mbs, r1Index, r2Index, r1BodyId, r2BodyId, X_r1b_r1s, X_r2b_r2s),
	Q_(),
	C_(),
	CSum_(),
	preQ_()
{
	int maxDof = 0;
	for(int r: robotIndexes_)
	{
		maxDof = std::max(maxDof, mbs[r].nrDof());
	}
	preQ_.resize(6, maxDof);
}


void MultiRobotTransformTask::X_r1b_r1s(const sva::PTransformd& X_r1b_r1s)
{
	mrtt_.X_r1b_r1s(X_r1b_r1s);
}


const sva::PTransformd& MultiRobotTransformTask::X_r1b_r1s() const
{
	return mrtt_.X_r1b_r1s();
}


void MultiRobotTransformTask::X_r2b_r2s(const sva::PTransformd& X_r2b_r2s)
{
	mrtt_.X_r2b_r2s(X_r2b_r2s);
}


const sva::PTransformd& MultiRobotTransformTask::X_r2b_r2s() const
{
	return mrtt_.X_r2b_r2s();
}


void MultiRobotTransformTask::stiffness(double stiffness)
{
	stiffness_ = stiffness;
	stiffnessSqrt_ = 2.*std::sqrt(stiffness);
}


void MultiRobotTransformTask::dimWeight(const Eigen::Vector6d& dim)
{
	dimWeight_ = dim;
}


void MultiRobotTransformTask::updateNrVars(
	const std::vector<rbd::MultiBody>& /* mbs */, const SolverData& data)
{
	auto minMaxIndex =
		std::minmax_element(robotIndexes_.begin(), robotIndexes_.end());
	alphaDBegin_ = data.alphaDBegin(*(minMaxIndex.first));
	int lastBegin = data.alphaDBegin(*(minMaxIndex.second));
	int lastAlphaD = data.alphaD(*(minMaxIndex.second));
	int size = lastBegin + lastAlphaD - alphaDBegin_;

	Q_.setZero(size, size);
	C_.setZero(size);

	posInQ_.clear();
	for(int r: robotIndexes_)
	{
		posInQ_.push_back(data.alphaDBegin(r) - alphaDBegin_);
	}
}


void MultiRobotTransformTask::update(const std::vector<rbd::MultiBody>& mbs,
	const std::vector<rbd::MultiBodyConfig>& mbcs,
	const SolverData& data)
{
	mrtt_.update(mbs, mbcs, data.normalAccB());
	CSum_.noalias() = stiffness_*mrtt_.eval();
	CSum_.noalias() -= stiffnessSqrt_*mrtt_.speed();
	CSum_.noalias() -= mrtt_.normalAcc();

	// first we set to zero used part of Q and C
	for(int i = 0; i < int(posInQ_.size()); ++i)
	{
		int r = robotIndexes_[i];
		int begin = posInQ_[i];
		int dof = data.alphaD(r);
		Q_.block(begin, begin, dof, dof).setZero();
		C_.segment(begin, dof).setZero();
	}

	for(int i = 0; i < int(posInQ_.size()); ++i)
	{
		int r = robotIndexes_[i];
		int begin = posInQ_[i];
		int dof = data.alphaD(r);

		const Eigen::MatrixXd& J = mrtt_.jac(i);
		preQ_.block(0, 0, 6, dof).noalias() = dimWeight_.asDiagonal()*J;

		// scince the two robot index could be the same
		// we had to increment the Q and C matrix
		Q_.block(begin, begin, dof, dof).noalias() +=
			J.transpose()*preQ_.block(0, 0, 6, dof);
		C_.segment(begin, dof).noalias() -= J.transpose()*dimWeight_.asDiagonal()*CSum_;
	}
}


const Eigen::MatrixXd& MultiRobotTransformTask::Q() const
{
	return Q_;
}


const Eigen::VectorXd& MultiRobotTransformTask::C() const
{
	return C_;
}


const Eigen::VectorXd& MultiRobotTransformTask::eval() const
{
	return mrtt_.eval();
}


const Eigen::VectorXd& MultiRobotTransformTask::speed() const
{
	return mrtt_.speed();
}


/**
	*													MomentumTask
	*/


MomentumTask::MomentumTask(const std::vector<rbd::MultiBody>& mbs,
	int rI, const sva::ForceVecd& mom):
	momt_(mbs[rI], mom),
	robotIndex_(rI)
{}


int MomentumTask::dim()
{
	return 6;
}


void MomentumTask::update(const std::vector<rbd::MultiBody>& mbs,
	const std::vector<rbd::MultiBodyConfig>& mbcs,
	const SolverData& data)
{
	momt_.update(mbs[robotIndex_], mbcs[robotIndex_], data.normalAccB(robotIndex_));
}


const Eigen::MatrixXd& MomentumTask::jac()
{
	return momt_.jac();
}


const Eigen::VectorXd& MomentumTask::eval()
{
	return momt_.eval();
}


const Eigen::VectorXd& MomentumTask::speed()
{
	return momt_.speed();
}


const Eigen::VectorXd& MomentumTask::normalAcc()
{
	return momt_.normalAcc();
}


/**
	*														ContactTask
	*/


void ContactTask::error(const Eigen::Vector3d& error)
{
	error_ = error;
}


void ContactTask::errorD(const Eigen::Vector3d& errorD)
{
	errorD_ = errorD;
}


void ContactTask::updateNrVars(const std::vector<rbd::MultiBody>& /* mbs */,
	const SolverData& data)
{
	int nrLambda = 0;
	begin_ = data.lambdaBegin();
	std::vector<FrictionCone> cones;

	if(nrLambda == 0)
	{
		for(const BilateralContact& uc: data.allContacts())
		{
			int curLambda = 0;
			for(std::size_t i = 0; i < uc.r1Points.size(); ++i)
			{
				curLambda += uc.nrLambda(static_cast<int>(i));
			}

			if(uc.contactId == contactId_)
			{
				nrLambda = curLambda;
				cones = uc.r1Cones;
				break;
			}

			begin_ += curLambda;
		}
	}

	conesJac_.resize(3, nrLambda);
	int index = 0;
	for(const FrictionCone& fc: cones)
	{
		for(const Eigen::Vector3d& gen: fc.generators)
		{
			conesJac_.col(index) = gen;
			++index;
		}
	}

	Q_.resize(nrLambda, nrLambda);
	Q_.noalias() = conesJac_.transpose()*conesJac_;
	C_.setZero(nrLambda);
}


void ContactTask::update(const std::vector<rbd::MultiBody>& /* mbs */,
	const std::vector<rbd::MultiBodyConfig>& /* mbcs */,
	const SolverData& /* data */)
{
	C_.noalias() = -conesJac_.transpose()*
			(stiffness_*error_ - stiffnessSqrt_*errorD_);
}


const Eigen::MatrixXd& ContactTask::Q() const
{
	return Q_;
}


const Eigen::VectorXd& ContactTask::C() const
{
	return C_;
}


/**
	*														GripperTorqueTask
	*/


void GripperTorqueTask::updateNrVars(const std::vector<rbd::MultiBody>& /* mbs */,
	const SolverData& data)
{
	using namespace Eigen;
	bool found = false;

	begin_ = data.bilateralBegin();
	for(const BilateralContact& bc: data.bilateralContacts())
	{
		int curLambda = 0;
		// compute the number of lambda needed by the current bilateral
		for(std::size_t i = 0; i < bc.r1Points.size(); ++i)
		{
			curLambda += bc.nrLambda(static_cast<int>(i));
		}

		if(bc.contactId == contactId_)
		{
			found = true;
			Q_.setZero(curLambda, curLambda);
			C_.resize(curLambda);

			int pos = 0;
			// minimize Torque applied on the gripper motor
			// min Sum_i^nrF  T_i·( p_i^T_o x f_i)
			for(std::size_t i = 0; i < bc.r1Cones.size(); ++i)
			{
				Vector3d T_o_p = bc.r1Points[i] - origin_;
				for(std::size_t j = 0; j < bc.r1Cones[i].generators.size(); ++j)
				{
					// we use abs because the contact force cannot apply
					// negative torque on the gripper
					C_(pos) = std::abs(
						axis_.transpose()*(T_o_p.cross(bc.r1Cones[i].generators[j])));
					++pos;
				}
			}
			break;
		}

		begin_ += curLambda;
	}

	// if no contact was found we don't activate the task
	// (safe position and empty matrix)
	if(!found)
	{
		begin_ = 0;
		Q_.resize(0, 0);
		C_.resize(0);
	}
}


void GripperTorqueTask::update(const std::vector<rbd::MultiBody>& /* mbs */,
	const std::vector<rbd::MultiBodyConfig>& /* mbcs */,
	const SolverData& /* data */)
{ }


const Eigen::MatrixXd& GripperTorqueTask::Q() const
{
	return Q_;
}


const Eigen::VectorXd& GripperTorqueTask::C() const
{
	return C_;
}


/**
	*											LinVelocityTask
	*/


LinVelocityTask::LinVelocityTask(const std::vector<rbd::MultiBody>& mbs,
	int rI, int bodyId,
	const Eigen::Vector3d& speed, const Eigen::Vector3d& bodyPoint):
	pt_(mbs[rI], bodyId, speed, bodyPoint),
	robotIndex_(rI)
{
}


int LinVelocityTask::dim()
{
	return 3;
}


void LinVelocityTask::update(const std::vector<rbd::MultiBody>& mbs,
	const std::vector<rbd::MultiBodyConfig>& mbcs,
	const SolverData& data)
{
	pt_.update(mbs[robotIndex_], mbcs[robotIndex_], data.normalAccB(robotIndex_));
}


const Eigen::MatrixXd& LinVelocityTask::jac()
{
	return pt_.jac();
}


const Eigen::VectorXd& LinVelocityTask::eval()
{
	return pt_.eval();
}


const Eigen::VectorXd& LinVelocityTask::speed()
{
	return pt_.speed();
}


const Eigen::VectorXd& LinVelocityTask::normalAcc()
{
	return pt_.normalAcc();
}


/**
	*											OrientationTrackingTask
	*/


OrientationTrackingTask::OrientationTrackingTask(
	const std::vector<rbd::MultiBody>& mbs, int rI, int bodyId,
	const Eigen::Vector3d& bodyPoint, const Eigen::Vector3d& bodyAxis,
	const std::vector<int>& trackingJointsId,
	const Eigen::Vector3d& trackedPoint):
	robotIndex_(rI),
	ott_(mbs[rI], bodyId, bodyPoint, bodyAxis, trackingJointsId, trackedPoint),
	alphaVec_(mbs[rI].nrDof()),
	speed_(3),
	normalAcc_(3)
{}


int OrientationTrackingTask::dim()
{
	return 3;
}


void OrientationTrackingTask::update(const std::vector<rbd::MultiBody>& mbs,
	const std::vector<rbd::MultiBodyConfig>& mbcs,
	const SolverData& /* data */)
{
	ott_.update(mbs[robotIndex_], mbcs[robotIndex_]);
	rbd::paramToVector(mbcs[robotIndex_].alpha, alphaVec_);

	speed_.noalias() = ott_.jac()*alphaVec_;
	normalAcc_.noalias() = ott_.jacDot()*alphaVec_;
}


const Eigen::MatrixXd& OrientationTrackingTask::jac()
{
	return ott_.jac();
}


const Eigen::VectorXd& OrientationTrackingTask::eval()
{
	return ott_.eval();
}


const Eigen::VectorXd& OrientationTrackingTask::speed()
{
	return speed_;
}


const Eigen::VectorXd& OrientationTrackingTask::normalAcc()
{
	return normalAcc_;
}

/**
	*											RelativeDistTask
	*/

<<<<<<< HEAD
RelativeDistTask::RelativeDistTask(const std::vector<rbd::MultiBody> &mbs, const double timestep,
	tasks::RelativeDistTask::rbPairInfo &rbpi1, tasks::RelativeDistTask::rbPairInfo &rbpi2, const Eigen::Vector3d &u1, const Eigen::Vector3d &u2) :
	rdt_(mbs, timestep, rbpi1, rbpi2, u1, u2)
=======
RelativeDistTask::RelativeDistTask(const std::vector<rbd::MultiBody>& mbs, const int rIndex, const double timestep,
	tasks::RelativeDistTask::rbInfo& rbi1, tasks::RelativeDistTask::rbInfo& rbi2, const Eigen::Vector3d& u1, const Eigen::Vector3d& u2) :
	rIndex_(rIndex),
	rdt_(mbs[rIndex], timestep, rbi1, rbi2, u1, u2)
>>>>>>> 54a6149b
{
}

int RelativeDistTask::dim()
{
	return 1;
}


void RelativeDistTask::update(const std::vector<rbd::MultiBody>& mbs,
	const std::vector<rbd::MultiBodyConfig>& mbcs,
	const SolverData& data)
{
	rdt_.update(mbs[rIndex_], mbcs[rIndex_], data.normalAccB(rIndex_));

}


const Eigen::MatrixXd& RelativeDistTask::jac()
{
	return rdt_.jac();
}


const Eigen::VectorXd& RelativeDistTask::eval()
{
	return rdt_.eval();
}


const Eigen::VectorXd& RelativeDistTask::speed()
{
	return rdt_.speed();
}


const Eigen::VectorXd& RelativeDistTask::normalAcc()
{
	return rdt_.normalAcc();
}


/**
	*											VectorOrientationTask
	*/


VectorOrientationTask::VectorOrientationTask(const std::vector<rbd::MultiBody>& mbs, int rI,
	int bodyId, const Eigen::Vector3d& bodyVector, const Eigen::Vector3d& targetVector):
	vot_(mbs[rI], bodyId, bodyVector, targetVector),
	robotIndex_(rI)
{
}


int VectorOrientationTask::dim()
{
	return 3;
}


void VectorOrientationTask::update(const std::vector<rbd::MultiBody>& mbs,
	const std::vector<rbd::MultiBodyConfig>& mbcs,
	const SolverData& data)
{
	vot_.update(mbs[robotIndex_], mbcs[robotIndex_], data.normalAccB(robotIndex_));
}


const Eigen::MatrixXd& VectorOrientationTask::jac()
{
	return vot_.jac();
}


const Eigen::VectorXd& VectorOrientationTask::eval()
{
	return vot_.eval();
}


const Eigen::VectorXd& VectorOrientationTask::speed()
{
	return vot_.speed();
}


const Eigen::VectorXd& VectorOrientationTask::normalAcc()
{
	return vot_.normalAcc();
}

} // namespace qp

} // namespace tasks
<|MERGE_RESOLUTION|>--- conflicted
+++ resolved
@@ -1784,16 +1784,10 @@
 	*											RelativeDistTask
 	*/
 
-<<<<<<< HEAD
-RelativeDistTask::RelativeDistTask(const std::vector<rbd::MultiBody> &mbs, const double timestep,
-	tasks::RelativeDistTask::rbPairInfo &rbpi1, tasks::RelativeDistTask::rbPairInfo &rbpi2, const Eigen::Vector3d &u1, const Eigen::Vector3d &u2) :
-	rdt_(mbs, timestep, rbpi1, rbpi2, u1, u2)
-=======
 RelativeDistTask::RelativeDistTask(const std::vector<rbd::MultiBody>& mbs, const int rIndex, const double timestep,
 	tasks::RelativeDistTask::rbInfo& rbi1, tasks::RelativeDistTask::rbInfo& rbi2, const Eigen::Vector3d& u1, const Eigen::Vector3d& u2) :
 	rIndex_(rIndex),
 	rdt_(mbs[rIndex], timestep, rbi1, rbi2, u1, u2)
->>>>>>> 54a6149b
 {
 }
 
